import math
from dataclasses import dataclass
from typing import Optional, Any, Type, Literal

import torch
from typing_extensions import Self

import lit_gpt.model
from lit_gpt.utils import find_multiple


@dataclass
class Config:
    org: str = "Lightning-AI"
    name: str = "lit-GPT"
    block_size: int = 4096
    vocab_size: int = 50254
    padding_multiple: int = 512
    padded_vocab_size: Optional[int] = None
    n_layer: int = 16
    n_head: int = 32
    n_embd: int = 4096
    rotary_percentage: Optional[float] = None
    parallel_residual: bool = True
    bias: bool = True
    # to use multi-head attention (MHA), set this to `n_head` (default)
    # to use multi-query attention (MQA), set this to 1
    # to use grouped-query attention (GQA), set this to a value in between
    # Example with `n_head=4`
    # ┌───┐┌───┐┌───┐┌───┐     ┌───┐    ┌───┐             ┌───┐
    # │ v ││ v ││ v ││ v │     │ v │    │ v │             │ v │
    # └───┘└───┘└───┘└───┘     └───┘    └───┘             └───┘
    #   │    │    │    │         │        │                 │
    # ┌───┐┌───┐┌───┐┌───┐     ┌───┐    ┌───┐             ┌───┐
    # │ k ││ k ││ k ││ k │     │ k │    │ k │             │ k │
    # └───┘└───┘└───┘└───┘     └───┘    └───┘             └───┘
    #   │    │    │    │      ┌──┴──┐  ┌──┴──┐      ┌────┬──┴─┬────┐
    # ┌───┐┌───┐┌───┐┌───┐  ┌───┐┌───┐┌───┐┌───┐  ┌───┐┌───┐┌───┐┌───┐
    # │ q ││ q ││ q ││ q │  │ q ││ q ││ q ││ q │  │ q ││ q ││ q ││ q │
    # └───┘└───┘└───┘└───┘  └───┘└───┘└───┘└───┘  └───┘└───┘└───┘└───┘
    # ◀──────────────────▶  ◀──────────────────▶  ◀──────────────────▶
    #         MHA                    GQA                   MQA
    #   n_query_groups=4       n_query_groups=2      n_query_groups=1
    #
    # credit https://arxiv.org/pdf/2305.13245.pdf
    n_query_groups: Optional[int] = None
    shared_attention_norm: bool = False
    _norm_class: Literal["LayerNorm", "RMSNorm"] = "LayerNorm"
    norm_eps: float = 1e-5
    _mlp_class: Literal["GptNeoxMLP", "LLaMAMLP"] = "GptNeoxMLP"
    intermediate_size: Optional[int] = None
<<<<<<< HEAD
    pos_encoding: Literal["RoPE", "ALiBi"] = "RoPE"
=======
    condense_ratio: int = 1
>>>>>>> 08e96f97

    def __post_init__(self):
        # error checking
        assert self.n_embd % self.n_head == 0
        # vocab size should be a power of 2 to be optimal on hardware. compute the closest value
        if self.padded_vocab_size is None:
            self.padded_vocab_size = find_multiple(self.vocab_size, self.padding_multiple)
        # compute the number of query groups
        if self.n_query_groups is not None:
            assert self.n_head % self.n_query_groups == 0
        else:
            self.n_query_groups = self.n_head
        # compute the intermediate size for MLP if not set
        if self.intermediate_size is None:
            if self._mlp_class == "LLaMAMLP":
                raise ValueError("The config needs to set the `intermediate_size`")
            else:
                self.intermediate_size = 4 * self.n_embd
        # alibi checks
        if self.pos_encoding == "ALiBi":
            if self.rotary_percentage is not None:
                raise ValueError("`rotary_percentage` should not be set with `alibi`")
        elif self.rotary_percentage is None:
            self.rotary_percentage = 0.25

    @property
    def head_size(self) -> int:
        return self.n_embd // self.n_head

    @classmethod
    def from_name(cls, name: str, **kwargs: Any) -> Self:
        conf_dict = name_to_config[name].copy()
        conf_dict.update(kwargs)
        return cls(**conf_dict)

    @property
    def mlp_class(self) -> Type:
        # `self._mlp_class` cannot be the type to keep the config json serializable
        return getattr(lit_gpt.model, self._mlp_class)

    @property
    def norm_class(self) -> Type:
        # `self._norm_class` cannot be the type to keep the config json serializable
        if self._norm_class == "RMSNorm":
            from lit_gpt.rmsnorm import RMSNorm

            return RMSNorm
        return getattr(torch.nn, self._norm_class)


########################
# Stability AI StableLM
########################
configs = [
    # https://huggingface.co/stabilityai/stablelm-base-alpha-3b/blob/main/config.json
    dict(org="stabilityai", name="stablelm-base-alpha-3b", padding_multiple=512),
    # https://huggingface.co/stabilityai/stablelm-base-alpha-7b/blob/main/config.json
    dict(org="stabilityai", name="stablelm-base-alpha-7b", n_head=48, n_embd=6144, padding_multiple=256),
    # https://huggingface.co/stabilityai/stablelm-tuned-alpha-3b/blob/main/config.json
    dict(org="stabilityai", name="stablelm-tuned-alpha-3b", n_head=32, padding_multiple=512),
    # https://huggingface.co/stabilityai/stablelm-tuned-alpha-7b/blob/main/config.json
    dict(org="stabilityai", name="stablelm-tuned-alpha-7b", n_head=48, n_embd=6144, padding_multiple=256),
]

####################
# EleutherAI Pythia
####################
pythia = [
    # https://huggingface.co/EleutherAI/pythia-70m/blob/main/config.json
    dict(org="EleutherAI", name="pythia-70m", block_size=2048, n_layer=6, n_embd=512, n_head=8, padding_multiple=128),
    # https://huggingface.co/EleutherAI/pythia-160m/blob/main/config.json
    dict(
        org="EleutherAI", name="pythia-160m", block_size=2048, n_layer=12, n_embd=768, n_head=12, padding_multiple=128
    ),
    # https://huggingface.co/EleutherAI/pythia-410m/blob/main/config.json
    dict(
        org="EleutherAI", name="pythia-410m", block_size=2048, n_layer=24, n_embd=1024, n_head=16, padding_multiple=128
    ),
    # https://huggingface.co/EleutherAI/pythia-1b/blob/main/config.json
    dict(org="EleutherAI", name="pythia-1b", block_size=2048, n_layer=16, n_embd=2048, n_head=8, padding_multiple=128),
    # https://huggingface.co/EleutherAI/pythia-1.4b/blob/main/config.json
    dict(
        org="EleutherAI", name="pythia-1.4b", block_size=2048, n_layer=24, n_embd=2048, n_head=16, padding_multiple=128
    ),
    # https://huggingface.co/EleutherAI/pythia-2.8b/blob/main/config.json
    dict(
        org="EleutherAI", name="pythia-2.8b", block_size=2048, n_layer=32, n_embd=2560, n_head=32, padding_multiple=128
    ),
    # https://huggingface.co/EleutherAI/pythia-6.9b/blob/main/config.json
    dict(
        org="EleutherAI", name="pythia-6.9b", block_size=2048, n_layer=32, n_embd=4096, n_head=32, padding_multiple=256
    ),
    # https://huggingface.co/EleutherAI/pythia-12b/blob/main/config.json
    dict(
        org="EleutherAI", name="pythia-12b", block_size=2048, n_layer=36, n_embd=5120, n_head=40, padding_multiple=512
    ),
]
configs.extend(pythia)
for c in pythia:
    copy = c.copy()
    copy["name"] = f"{c['name']}-deduped"
    configs.append(copy)


####################################
# togethercomputer RedPajama INCITE
####################################
redpajama_incite = [
    # https://huggingface.co/togethercomputer/RedPajama-INCITE-Base-3B-v1/blob/main/config.json
    dict(
        org="togethercomputer",
        name="RedPajama-INCITE-{}-3B-v1",
        block_size=2048,
        n_layer=32,
        n_embd=2560,
        n_head=32,
        padding_multiple=256,
        rotary_percentage=1.0,
        parallel_residual=False,
    ),
    # https://huggingface.co/togethercomputer/RedPajama-INCITE-7B-Base/blob/main/config.json
    dict(
        org="togethercomputer",
        name="RedPajama-INCITE-7B-{}",
        block_size=2048,
        n_layer=32,
        n_embd=4096,
        n_head=32,
        padding_multiple=256,
        rotary_percentage=1.0,
        parallel_residual=False,
    ),
    # this redirects to the checkpoint above. kept for those who had the old weights already downloaded
    dict(
        org="togethercomputer",
        name="RedPajama-INCITE-{}-7B-v0.1",
        block_size=2048,
        n_layer=32,
        n_embd=4096,
        n_head=32,
        padding_multiple=256,
        rotary_percentage=1.0,
        parallel_residual=False,
    ),
]
for c in redpajama_incite:
    for kind in ("Base", "Chat", "Instruct"):
        copy = c.copy()
        copy["name"] = c["name"].format(kind)
        configs.append(copy)


#################
# TII UAE Falcon
#################
falcon = [
    # https://huggingface.co/tiiuae/falcon-7b/blob/main/config.json
    dict(
        org="tiiuae",
        name="falcon-7b{}",
        block_size=2048,
        padded_vocab_size=65024,
        n_layer=32,
        n_head=71,
        n_embd=4544,
        rotary_percentage=1.0,
        parallel_residual=True,
        n_query_groups=1,
        bias=False,
        # this is not in the config, but in the original model implementation, only for this config
        shared_attention_norm=True,
    ),
    # https://huggingface.co/tiiuae/falcon-40b/blob/main/config.json
    dict(
        org="tiiuae",
        name="falcon-40b{}",
        block_size=2048,
        padded_vocab_size=65024,
        n_layer=60,
        n_head=128,
        n_embd=8192,
        rotary_percentage=1.0,
        parallel_residual=True,
        n_query_groups=8,
        bias=False,
    ),
]
for c in falcon:
    for kind in ("", "-instruct"):
        copy = c.copy()
        copy["name"] = c["name"].format(kind)
        configs.append(copy)


#############################
# OpenLM Research Open LLaMA
#############################
open_LLaMA = [
    # https://huggingface.co/openlm-research/open_llama_3b/blob/main/config.json
    dict(
        org="openlm-research",
        name="open_llama_3b",
        block_size=2048,
        vocab_size=32000,
        padding_multiple=64,
        n_layer=26,
        n_head=32,
        n_embd=3200,
        rotary_percentage=1.0,
        parallel_residual=False,
        bias=False,
        _norm_class="RMSNorm",
        norm_eps=1e-6,
        _mlp_class="LLaMAMLP",
        intermediate_size=8640,
    ),
    # https://huggingface.co/openlm-research/open_llama_7b/blob/main/config.json
    dict(
        org="openlm-research",
        name="open_llama_7b",
        block_size=2048,
        vocab_size=32000,
        padding_multiple=64,
        n_layer=32,
        n_head=32,
        n_embd=4096,
        rotary_percentage=1.0,
        parallel_residual=False,
        bias=False,
        _norm_class="RMSNorm",
        norm_eps=1e-6,
        _mlp_class="LLaMAMLP",
        intermediate_size=11008,
    ),
    # https://huggingface.co/openlm-research/open_llama_13b/blob/main/config.json
    dict(
        org="openlm-research",
        name="open_llama_13b",
        block_size=2048,
        vocab_size=32000,
        padding_multiple=64,
        n_layer=40,
        n_head=40,
        n_embd=5120,
        rotary_percentage=1.0,
        parallel_residual=False,
        bias=False,
        _norm_class="RMSNorm",
        norm_eps=1e-6,
        _mlp_class="LLaMAMLP",
        intermediate_size=13824,
    ),
]
configs.extend(open_LLaMA)


###############
# LMSYS Vicuna
###############
vicuna = [
    # https://huggingface.co/lmsys/vicuna-7b-v1.3/blob/main/config.json
    dict(
        org="lmsys",
        name="vicuna-7b-v1.3",
        block_size=2048,
        vocab_size=32000,
        padding_multiple=64,
        n_layer=32,
        n_head=32,
        n_embd=4096,
        rotary_percentage=1.0,
        parallel_residual=False,
        bias=False,
        _norm_class="RMSNorm",
        norm_eps=1e-6,
        _mlp_class="LLaMAMLP",
        intermediate_size=11008,
    ),
    # https://huggingface.co/lmsys/vicuna-13b-v1.3/blob/main/config.json
    dict(
        org="lmsys",
        name="vicuna-13b-v1.3",
        block_size=2048,
        vocab_size=32000,
        padding_multiple=64,
        n_layer=40,
        n_head=40,
        n_embd=5120,
        rotary_percentage=1.0,
        parallel_residual=False,
        bias=False,
        _norm_class="RMSNorm",
        norm_eps=1e-6,
        _mlp_class="LLaMAMLP",
        intermediate_size=13824,
    ),
    # https://huggingface.co/lmsys/vicuna-33b-v1.3/blob/main/config.json
    dict(
        org="lmsys",
        name="vicuna-33b-v1.3",
        block_size=2048,
        vocab_size=32000,
        padding_multiple=64,
        n_layer=60,
        n_head=52,
        n_embd=6656,
        rotary_percentage=1.0,
        parallel_residual=False,
        bias=False,
        _norm_class="RMSNorm",
        norm_eps=1e-6,
        _mlp_class="LLaMAMLP",
        intermediate_size=17920,
    ),
]
configs.extend(vicuna)


<<<<<<< HEAD
###############
# MosaicML MPT
###############
# UNIMPLEMENTED FEATURES:
# - initialization with `kaiming_normal_`
# - tying wte embedding with lm_head
mosaicml = [
    # https://huggingface.co/mosaicml/mpt-7b/blob/main/config.json
    dict(
        org="mosaicml",
        name="mpt-7b",
        block_size=2048,
        padded_vocab_size=50432,
        n_layer=32,
        n_head=32,
        n_embd=4096,
        pos_encoding="ALiBi",
        parallel_residual=False,
        bias=False,
    ),
    # FIXME
]
configs.extend(mosaicml)
=======
#################
# LMSYS LongChat
#################
long_chat = [
    # https://huggingface.co/lmsys/longchat-7b-16k/blob/main/config.json
    dict(
        org="lmsys",
        name="longchat-7b-16k",
        block_size=2048,
        vocab_size=32000,
        padding_multiple=64,
        n_layer=32,
        n_head=32,
        n_embd=4096,
        rotary_percentage=1.0,
        parallel_residual=False,
        bias=False,
        _norm_class="RMSNorm",
        norm_eps=1e-6,
        _mlp_class="LLaMAMLP",
        intermediate_size=11008,
        condense_ratio=8,
    ),
    # https://huggingface.co/lmsys/longchat-13b-16k/blob/main/config.json
    dict(
        org="lmsys",
        name="longchat-13b-16k",
        block_size=2048,
        vocab_size=32000,
        padding_multiple=64,
        n_layer=40,
        n_head=40,
        n_embd=5120,
        rotary_percentage=1.0,
        parallel_residual=False,
        bias=False,
        _norm_class="RMSNorm",
        norm_eps=1e-6,
        _mlp_class="LLaMAMLP",
        intermediate_size=13824,
        condense_ratio=8,
    ),
]
configs.extend(long_chat)
>>>>>>> 08e96f97


name_to_config = {config["name"]: config for config in configs}<|MERGE_RESOLUTION|>--- conflicted
+++ resolved
@@ -49,11 +49,8 @@
     norm_eps: float = 1e-5
     _mlp_class: Literal["GptNeoxMLP", "LLaMAMLP"] = "GptNeoxMLP"
     intermediate_size: Optional[int] = None
-<<<<<<< HEAD
     pos_encoding: Literal["RoPE", "ALiBi"] = "RoPE"
-=======
     condense_ratio: int = 1
->>>>>>> 08e96f97
 
     def __post_init__(self):
         # error checking
@@ -372,7 +369,6 @@
 configs.extend(vicuna)
 
 
-<<<<<<< HEAD
 ###############
 # MosaicML MPT
 ###############
@@ -396,7 +392,8 @@
     # FIXME
 ]
 configs.extend(mosaicml)
-=======
+
+
 #################
 # LMSYS LongChat
 #################
@@ -441,7 +438,6 @@
     ),
 ]
 configs.extend(long_chat)
->>>>>>> 08e96f97
 
 
 name_to_config = {config["name"]: config for config in configs}