--- conflicted
+++ resolved
@@ -41,63 +41,38 @@
 
     if mode == "bnb.int8":
         from quantize.bnb import InferenceLinear8bitLt
-<<<<<<< HEAD
 
         quantized_linear_cls = InferenceLinear8bitLt
     elif mode == "bnb.fp4":
         from quantize.bnb import Linear4bit
 
-        quantized_linear_cls = partial(Linear4bit, quant_type="fp4", compress_statistics=False)
+        quantized_linear_cls = partial(
+            Linear4bit, quant_type="fp4", compress_statistics=False
+        )
     elif mode == "bnb.fp4-dq":
         from quantize.bnb import Linear4bit
 
-        quantized_linear_cls = partial(Linear4bit, quant_type="fp4", compress_statistics=True)
+        quantized_linear_cls = partial(
+            Linear4bit, quant_type="fp4", compress_statistics=True
+        )
     elif mode == "bnb.nf4":
         from quantize.bnb import Linear4bit
 
-        quantized_linear_cls = partial(Linear4bit, quant_type="nf4", compress_statistics=False)
+        quantized_linear_cls = partial(
+            Linear4bit, quant_type="nf4", compress_statistics=False
+        )
     elif mode == "bnb.nf4-dq":
         from quantize.bnb import Linear4bit
 
-        quantized_linear_cls = partial(Linear4bit, quant_type="nf4", compress_statistics=True)
+        quantized_linear_cls = partial(
+            Linear4bit, quant_type="nf4", compress_statistics=True
+        )
     elif mode == "gptq.int4":
         from quantize.gptq import ColBlockQuantizedLinear
 
-        quantized_linear_cls = partial(ColBlockQuantizedLinear, bits=4, tile_cols=-1)
-=======
-
-        quantized_linear_cls = InferenceLinear8bitLt
-    elif mode == "bnb.fp4":
-        from quantize.bnb import Linear4bit
-
-        quantized_linear_cls = partial(
-            Linear4bit, quant_type="fp4", compress_statistics=False
-        )
-    elif mode == "bnb.fp4-dq":
-        from quantize.bnb import Linear4bit
-
-        quantized_linear_cls = partial(
-            Linear4bit, quant_type="fp4", compress_statistics=True
-        )
-    elif mode == "bnb.nf4":
-        from quantize.bnb import Linear4bit
-
-        quantized_linear_cls = partial(
-            Linear4bit, quant_type="nf4", compress_statistics=False
-        )
-    elif mode == "bnb.nf4-dq":
-        from quantize.bnb import Linear4bit
-
-        quantized_linear_cls = partial(
-            Linear4bit, quant_type="nf4", compress_statistics=True
-        )
-    elif mode == "gptq.int4":
-        from quantize.gptq import ColBlockQuantizedLinear
-
         quantized_linear_cls = functools.partial(
             ColBlockQuantizedLinear, bits=4, tile_cols=-1
         )
->>>>>>> 16d72f8b
     else:
         raise ValueError(f"Unknown quantization mode: {mode}")
 
@@ -252,13 +227,6 @@
     def find_class(self, module, name):
         res = super().find_class(module, name)
         if module == "torch._utils" and name == "_rebuild_tensor_v2":
-<<<<<<< HEAD
-            return partial(NotYetLoadedTensor.rebuild_tensor_v2, archiveinfo=self)
-        elif module == "torch._tensor" and name == "_rebuild_from_type_v2":
-            return partial(NotYetLoadedTensor.rebuild_from_type_v2, archiveinfo=self)
-        elif module == "torch._utils" and name == "_rebuild_parameter":
-            return partial(NotYetLoadedTensor.rebuild_parameter, archiveinfo=self)
-=======
             return functools.partial(
                 NotYetLoadedTensor.rebuild_tensor_v2, archiveinfo=self
             )
@@ -270,7 +238,6 @@
             return functools.partial(
                 NotYetLoadedTensor.rebuild_parameter, archiveinfo=self
             )
->>>>>>> 16d72f8b
         return res
 
     def persistent_load(self, pid):
